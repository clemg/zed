--- conflicted
+++ resolved
@@ -6451,13 +6451,8 @@
     use std::{cell::RefCell, rc::Rc, time::Instant};
     use text::Point;
     use unindent::Unindent;
-<<<<<<< HEAD
     use util::test::{marked_text_by, marked_text_ranges, sample_text};
-    use workspace::FollowableItem;
-=======
-    use util::test::{marked_text_by, sample_text};
     use workspace::{FollowableItem, ItemHandle};
->>>>>>> 686085dd
 
     #[gpui::test]
     fn test_edit_events(cx: &mut MutableAppContext) {
