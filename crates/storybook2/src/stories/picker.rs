use fuzzy::StringMatchCandidate;
use gpui::{div, prelude::*, KeyBinding, Render, SharedString, Styled, Task, View, WindowContext};
use picker::{Picker, PickerDelegate};
use std::sync::Arc;
use ui::{prelude::*, ListItemSpacing};
use ui::{Label, ListItem};

pub struct PickerStory {
    picker: View<Picker<Delegate>>,
}

struct Delegate {
    candidates: Arc<[StringMatchCandidate]>,
    matches: Vec<usize>,
    selected_ix: usize,
}

impl Delegate {
    fn new(strings: &[&str]) -> Self {
        Self {
            candidates: strings
                .iter()
                .copied()
                .enumerate()
                .map(|(id, string)| StringMatchCandidate {
                    id,
                    char_bag: string.into(),
                    string: string.into(),
                })
                .collect(),
            matches: vec![],
            selected_ix: 0,
        }
    }
}

impl PickerDelegate for Delegate {
    type ListItem = ListItem;

    fn match_count(&self) -> usize {
        self.candidates.len()
    }

    fn placeholder_text(&self) -> Arc<str> {
        "Test".into()
    }

    fn render_match(
        &self,
        ix: usize,
        selected: bool,
        _cx: &mut gpui::ViewContext<Picker<Self>>,
    ) -> Option<Self::ListItem> {
        let Some(candidate_ix) = self.matches.get(ix) else {
            return None;
        };
        // TASK: Make StringMatchCandidate::string a SharedString
        let candidate = SharedString::from(self.candidates[*candidate_ix].string.clone());

        Some(
            ListItem::new(ix)
                .inset(true)
                .spacing(ListItemSpacing::Sparse)
                .selected(selected)
                .child(Label::new(candidate)),
        )
    }

    fn selected_index(&self) -> usize {
        self.selected_ix
    }

    fn set_selected_index(&mut self, ix: usize, cx: &mut gpui::ViewContext<Picker<Self>>) {
        self.selected_ix = ix;
        cx.notify();
    }

    fn confirm(&mut self, secondary: bool, _cx: &mut gpui::ViewContext<Picker<Self>>) {
        let candidate_ix = self.matches[self.selected_ix];
        let candidate = self.candidates[candidate_ix].string.clone();

        if secondary {
            eprintln!("Secondary confirmed {}", candidate)
        } else {
            eprintln!("Confirmed {}", candidate)
        }
    }

    fn dismissed(&mut self, cx: &mut gpui::ViewContext<Picker<Self>>) {
        cx.quit();
    }

    fn update_matches(
        &mut self,
        query: String,
        cx: &mut gpui::ViewContext<Picker<Self>>,
    ) -> Task<()> {
        let candidates = self.candidates.clone();
        self.matches = cx
            .background_executor()
            .block(fuzzy::match_strings(
                &candidates,
                &query,
                true,
                100,
                &Default::default(),
                cx.background_executor().clone(),
            ))
            .into_iter()
            .map(|r| r.candidate_id)
            .collect();
        self.selected_ix = 0;
        Task::ready(())
    }
}

impl PickerStory {
    pub fn new(cx: &mut WindowContext) -> View<Self> {
        cx.build_view(|cx| {
            cx.bind_keys([
                KeyBinding::new("up", menu::SelectPrev, Some("picker")),
                KeyBinding::new("pageup", menu::SelectFirst, Some("picker")),
                KeyBinding::new("shift-pageup", menu::SelectFirst, Some("picker")),
                KeyBinding::new("ctrl-p", menu::SelectPrev, Some("picker")),
                KeyBinding::new("down", menu::SelectNext, Some("picker")),
                KeyBinding::new("pagedown", menu::SelectLast, Some("picker")),
                KeyBinding::new("shift-pagedown", menu::SelectFirst, Some("picker")),
                KeyBinding::new("ctrl-n", menu::SelectNext, Some("picker")),
                KeyBinding::new("cmd-up", menu::SelectFirst, Some("picker")),
                KeyBinding::new("cmd-down", menu::SelectLast, Some("picker")),
                KeyBinding::new("enter", menu::Confirm, Some("picker")),
                KeyBinding::new("ctrl-enter", menu::ShowContextMenu, Some("picker")),
                KeyBinding::new("cmd-enter", menu::SecondaryConfirm, Some("picker")),
                KeyBinding::new("escape", menu::Cancel, Some("picker")),
                KeyBinding::new("ctrl-c", menu::Cancel, Some("picker")),
            ]);

            PickerStory {
                picker: cx.build_view(|cx| {
                    let mut delegate = Delegate::new(&[
                        "Baguette (France)",
                        "Baklava (Turkey)",
                        "Beef Wellington (UK)",
                        "Biryani (India)",
                        "Borscht (Ukraine)",
                        "Bratwurst (Germany)",
                        "Bulgogi (Korea)",
                        "Burrito (USA)",
                        "Ceviche (Peru)",
                        "Chicken Tikka Masala (India)",
                        "Churrasco (Brazil)",
                        "Couscous (North Africa)",
                        "Croissant (France)",
                        "Dim Sum (China)",
                        "Empanada (Argentina)",
                        "Fajitas (Mexico)",
                        "Falafel (Middle East)",
                        "Feijoada (Brazil)",
                        "Fish and Chips (UK)",
                        "Fondue (Switzerland)",
                        "Goulash (Hungary)",
                        "Haggis (Scotland)",
                        "Kebab (Middle East)",
                        "Kimchi (Korea)",
                        "Lasagna (Italy)",
                        "Maple Syrup Pancakes (Canada)",
                        "Moussaka (Greece)",
                        "Pad Thai (Thailand)",
                        "Paella (Spain)",
                        "Pancakes (USA)",
                        "Pasta Carbonara (Italy)",
                        "Pavlova (Australia)",
                        "Peking Duck (China)",
                        "Pho (Vietnam)",
                        "Pierogi (Poland)",
                        "Pizza (Italy)",
                        "Poutine (Canada)",
                        "Pretzel (Germany)",
                        "Ramen (Japan)",
                        "Rendang (Indonesia)",
                        "Sashimi (Japan)",
                        "Satay (Indonesia)",
                        "Shepherd's Pie (Ireland)",
                        "Sushi (Japan)",
                        "Tacos (Mexico)",
                        "Tandoori Chicken (India)",
                        "Tortilla (Spain)",
                        "Tzatziki (Greece)",
                        "Wiener Schnitzel (Austria)",
                    ]);
                    delegate.update_matches("".into(), cx).detach();

                    let picker = Picker::new(delegate, cx);
                    picker.focus(cx);
                    picker
                }),
            }
        })
    }
}

impl Render for PickerStory {
<<<<<<< HEAD
    type Output = Div;

    fn render(&mut self, cx: &mut gpui::ViewContext<Self>) -> Self::Output {
=======
    fn render(&mut self, cx: &mut gpui::ViewContext<Self>) -> impl Element {
>>>>>>> 81b03d37
        div()
            .bg(cx.theme().styles.colors.background)
            .size_full()
            .child(self.picker.clone())
    }
}<|MERGE_RESOLUTION|>--- conflicted
+++ resolved
@@ -200,13 +200,7 @@
 }
 
 impl Render for PickerStory {
-<<<<<<< HEAD
-    type Output = Div;
-
-    fn render(&mut self, cx: &mut gpui::ViewContext<Self>) -> Self::Output {
-=======
     fn render(&mut self, cx: &mut gpui::ViewContext<Self>) -> impl Element {
->>>>>>> 81b03d37
         div()
             .bg(cx.theme().styles.colors.background)
             .size_full()
