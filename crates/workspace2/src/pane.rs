--- conflicted
+++ resolved
@@ -1867,13 +1867,7 @@
 }
 
 impl Render for Pane {
-<<<<<<< HEAD
-    type Output = Focusable<Div>;
-
-    fn render(&mut self, cx: &mut ViewContext<Self>) -> Self::Output {
-=======
     fn render(&mut self, cx: &mut ViewContext<Self>) -> impl Element {
->>>>>>> 81b03d37
         v_stack()
             .key_context("Pane")
             .track_focus(&self.focus_handle)
@@ -2753,13 +2747,7 @@
 }
 
 impl Render for DraggedTab {
-<<<<<<< HEAD
-    type Output = <Tab as RenderOnce>::Output;
-
-    fn render(&mut self, cx: &mut ViewContext<Self>) -> Self::Output {
-=======
     fn render(&mut self, cx: &mut ViewContext<Self>) -> impl Element {
->>>>>>> 81b03d37
         let ui_font = ThemeSettings::get_global(cx).ui_font.family.clone();
         let item = &self.pane.read(cx).items[self.ix];
         let label = item.tab_content(Some(self.detail), false, cx);
